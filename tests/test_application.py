"""Test application module."""

import asyncio
import logging

import pytest
import zigpy.config
import zigpy.device
import zigpy.neighbor
from zigpy.types import EUI64
import zigpy.zdo.types as zdo_t

from zigpy_deconz import types as t
import zigpy_deconz.api as deconz_api
from zigpy_deconz.config import CONF_DECONZ_CONFIG, CONF_MAX_CONCURRENT_REQUESTS
import zigpy_deconz.exception
import zigpy_deconz.zigbee.application as application

from .async_mock import AsyncMock, MagicMock, patch, sentinel

ZIGPY_NWK_CONFIG = {
    zigpy.config.CONF_NWK: {
        zigpy.config.CONF_NWK_PAN_ID: 0x4567,
        zigpy.config.CONF_NWK_EXTENDED_PAN_ID: "11:22:33:44:55:66:77:88",
        zigpy.config.CONF_NWK_UPDATE_ID: 22,
        zigpy.config.CONF_NWK_KEY: [0xAA] * 16,
    },
    CONF_DECONZ_CONFIG: {CONF_MAX_CONCURRENT_REQUESTS: 20},
}


@pytest.fixture
def device_path():
    return "/dev/null"


@pytest.fixture
def api():
    """Return API fixture."""
    api = MagicMock(spec_set=zigpy_deconz.api.Deconz(None, None))
    api.device_state = AsyncMock(
        return_value=(deconz_api.DeviceState(deconz_api.NetworkState.CONNECTED), 0, 0)
    )
    api.write_parameter = AsyncMock()

    # So the protocol version is effectively infinite
    api._proto_ver.__ge__.return_value = True
    api._proto_ver.__lt__.return_value = False

    api.protocol_version.__ge__.return_value = True
    api.protocol_version.__lt__.return_value = False

    return api


@pytest.fixture
def app(device_path, api):
    config = application.ControllerApplication.SCHEMA(
        {
            **ZIGPY_NWK_CONFIG,
            zigpy.config.CONF_DEVICE: {zigpy.config.CONF_DEVICE_PATH: device_path},
        }
    )

    app = application.ControllerApplication(config)

    api.change_network_state = AsyncMock()

    device_state = MagicMock()
    device_state.network_state.__eq__.return_value = True
    api.device_state = AsyncMock(return_value=(device_state, 0, 0))

    p1 = patch.object(app, "_api", api)
    p2 = patch.object(app, "_delayed_neighbour_scan")
    p3 = patch.object(app, "_change_network_state", wraps=app._change_network_state)

    with p1, p2, p3:
        yield app


@pytest.fixture
def ieee():
    return EUI64.deserialize(b"\x00\x01\x02\x03\x04\x05\x06\x07")[0]


@pytest.fixture
def nwk():
    return t.uint16_t(0x0100)


@pytest.fixture
def addr_ieee(ieee):
    addr = t.DeconzAddress()
    addr.address_mode = t.ADDRESS_MODE.IEEE
    addr.address = ieee
    return addr


@pytest.fixture
def addr_nwk(nwk):
    addr = t.DeconzAddress()
    addr.address_mode = t.ADDRESS_MODE.NWK
    addr.address = nwk
    return addr


@pytest.fixture
def addr_nwk_and_ieee(nwk, ieee):
    addr = t.DeconzAddress()
    addr.address_mode = t.ADDRESS_MODE.NWK_AND_IEEE
    addr.address = nwk
    addr.ieee = ieee
    return addr


def _test_rx(app, addr_ieee, addr_nwk, device, data):
    app.get_device = MagicMock(return_value=device)
    app.devices = (EUI64(addr_ieee.address),)

    app.handle_rx(
        addr_nwk,
        sentinel.src_ep,
        sentinel.dst_ep,
        sentinel.profile_id,
        sentinel.cluster_id,
        data,
        sentinel.lqi,
        sentinel.rssi,
    )


def test_rx(app, addr_ieee, addr_nwk):
    device = MagicMock()
    app.handle_message = MagicMock()
    _test_rx(app, addr_ieee, addr_nwk, device, sentinel.args)
    assert app.handle_message.call_count == 1
    assert app.handle_message.call_args == (
        (
            device,
            sentinel.profile_id,
            sentinel.cluster_id,
            sentinel.src_ep,
            sentinel.dst_ep,
            sentinel.args,
        ),
    )


def test_rx_ieee(app, addr_ieee, addr_nwk):
    device = MagicMock()
    app.handle_message = MagicMock()
    _test_rx(app, addr_ieee, addr_ieee, device, sentinel.args)
    assert app.handle_message.call_count == 1
    assert app.handle_message.call_args == (
        (
            device,
            sentinel.profile_id,
            sentinel.cluster_id,
            sentinel.src_ep,
            sentinel.dst_ep,
            sentinel.args,
        ),
    )


def test_rx_nwk_ieee(app, addr_ieee, addr_nwk_and_ieee):
    device = MagicMock()
    app.handle_message = MagicMock()
    _test_rx(app, addr_ieee, addr_nwk_and_ieee, device, sentinel.args)
    assert app.handle_message.call_count == 1
    assert app.handle_message.call_args == (
        (
            device,
            sentinel.profile_id,
            sentinel.cluster_id,
            sentinel.src_ep,
            sentinel.dst_ep,
            sentinel.args,
        ),
    )


def test_rx_wrong_addr_mode(app, addr_ieee, addr_nwk, caplog):
    device = MagicMock()
    app.handle_message = MagicMock()
    app.get_device = MagicMock(return_value=device)

    app.devices = (EUI64(addr_ieee.address),)

    with pytest.raises(Exception):  # TODO: don't use broad exceptions
        addr_nwk.address_mode = 0x22
        app.handle_rx(
            addr_nwk,
            sentinel.src_ep,
            sentinel.dst_ep,
            sentinel.profile_id,
            sentinel.cluster_id,
            b"",
            sentinel.lqi,
            sentinel.rssi,
        )

    assert app.handle_message.call_count == 0


def test_rx_unknown_device(app, addr_ieee, addr_nwk, caplog):
    app.handle_message = MagicMock()

    caplog.set_level(logging.DEBUG)
    app.handle_rx(
        addr_nwk,
        sentinel.src_ep,
        sentinel.dst_ep,
        sentinel.profile_id,
        sentinel.cluster_id,
        b"",
        sentinel.lqi,
        sentinel.rssi,
    )

    assert "Received frame from unknown device" in caplog.text
    assert app.handle_message.call_count == 0


@pytest.mark.parametrize(
    "proto_ver, nwk_state, error",
    [
        (0x0107, deconz_api.NetworkState.CONNECTED, None),
        (0x0106, deconz_api.NetworkState.CONNECTED, None),
        (0x0107, deconz_api.NetworkState.OFFLINE, None),
        (0x0107, deconz_api.NetworkState.OFFLINE, asyncio.TimeoutError()),
    ],
)
async def test_start_network(app, proto_ver, nwk_state, error):
    app.load_network_info = AsyncMock()
    app.restore_neighbours = AsyncMock()
    app._change_network_state = AsyncMock(side_effect=error)

    app._api.device_state = AsyncMock(
        return_value=(deconz_api.DeviceState(nwk_state), 0, 0)
    )
    app._api._proto_ver = proto_ver
    app._api.protocol_version = proto_ver

    if nwk_state != deconz_api.NetworkState.CONNECTED and error is not None:
        with pytest.raises(zigpy.exceptions.FormationFailure):
            await app.start_network()

        return

    with patch.object(application.DeconzDevice, "initialize", AsyncMock()):
        await app.start_network()
        assert app.load_network_info.await_count == 1

        if nwk_state != deconz_api.NetworkState.CONNECTED:
            assert app._change_network_state.await_count == 1
            assert (
                app._change_network_state.await_args_list[0][0][0]
                == deconz_api.NetworkState.CONNECTED
            )
        else:
            assert app._change_network_state.await_count == 0

        if proto_ver >= application.PROTO_VER_NEIGBOURS:
            assert app.restore_neighbours.await_count == 1
        else:
            assert app.restore_neighbours.await_count == 0


async def test_permit(app, nwk):
    app._api.write_parameter = AsyncMock()
    time_s = 30
    await app.permit_ncp(time_s)
    assert app._api.write_parameter.call_count == 1
    assert app._api.write_parameter.call_args_list[0][0][1] == time_s


async def _test_request(app, *, send_success=True, aps_data_error=False, **kwargs):
    seq = 123

    async def req_mock(
        req_id,
        dst_addr_ep,
        profile,
        cluster,
        src_ep,
        data,
        *,
        relays=None,
        tx_options=t.DeconzTransmitOptions.USE_NWK_KEY_SECURITY,
        radius=0
    ):
        if aps_data_error:
            raise zigpy_deconz.exception.CommandError(1, "Command Error")
        if send_success:
            app._pending[req_id].result.set_result(0)
        else:
            app._pending[req_id].result.set_result(1)

    app._api.aps_data_request = MagicMock(side_effect=req_mock)
    app._api.protocol_version = 0
    device = zigpy.device.Device(app, sentinel.ieee, 0x1122)
    app.get_device = MagicMock(return_value=device)

    return await app.request(device, 0x0260, 1, 2, 3, seq, b"\x01\x02\x03", **kwargs)


async def test_request_send_success(app):
    req_id = sentinel.req_id
    app.get_sequence = MagicMock(return_value=req_id)
    r = await _test_request(app, send_success=True)
    assert r[0] == 0

    r = await _test_request(app, send_success=True, use_ieee=True)
    assert r[0] == 0


async def test_request_send_fail(app):
    req_id = sentinel.req_id
    app.get_sequence = MagicMock(return_value=req_id)
    r = await _test_request(app, send_success=False)
    assert r[0] != 0


async def test_request_send_aps_data_error(app):
    req_id = sentinel.req_id
    app.get_sequence = MagicMock(return_value=req_id)
    r = await _test_request(app, send_success=False, aps_data_error=True)
    assert r[0] != 0


async def _test_broadcast(app, send_success=True, aps_data_error=False, **kwargs):
    seq = sentinel.req_id

    async def req_mock(req_id, dst_addr_ep, profile, cluster, src_ep, data):
        if aps_data_error:
            raise zigpy_deconz.exception.CommandError(1, "Command Error")
        if send_success:
            app._pending[req_id].result.set_result(0)
        else:
            app._pending[req_id].result.set_result(1)

    app._api.aps_data_request = MagicMock(side_effect=req_mock)
    app.get_device = MagicMock(spec_set=zigpy.device.Device)

    r = await app.broadcast(
        sentinel.profile,
        sentinel.cluster,
        2,
        sentinel.dst_ep,
        sentinel.grp_id,
        sentinel.radius,
        seq,
        b"\x01\x02\x03",
        **kwargs
    )
    assert app._api.aps_data_request.call_count == 1
    assert app._api.aps_data_request.call_args[0][0] is seq
    assert app._api.aps_data_request.call_args[0][2] is sentinel.profile
    assert app._api.aps_data_request.call_args[0][3] is sentinel.cluster
    assert app._api.aps_data_request.call_args[0][5] == b"\x01\x02\x03"
    return r


async def test_broadcast_send_success(app):
    req_id = sentinel.req_id
    app.get_sequence = MagicMock(return_value=req_id)
    r = await _test_broadcast(app, True)
    assert r[0] == 0


async def test_broadcast_send_fail(app):
    req_id = sentinel.req_id
    app.get_sequence = MagicMock(return_value=req_id)
    r = await _test_broadcast(app, False)
    assert r[0] != 0


async def test_broadcast_send_aps_data_error(app):
    req_id = sentinel.req_id
    app.get_sequence = MagicMock(return_value=req_id)
    r = await _test_broadcast(app, False, aps_data_error=True)
    assert r[0] != 0


def _handle_reply(app, tsn):
    app.handle_message = MagicMock()
    return app._handle_reply(
        sentinel.device,
        sentinel.profile,
        sentinel.cluster,
        sentinel.src_ep,
        sentinel.dst_ep,
        tsn,
        sentinel.command_id,
        sentinel.args,
    )


async def test_connect(app):
    def new_api(*args):
        api = MagicMock()
        api.connect = AsyncMock()
        api.version = AsyncMock(return_value=sentinel.version)

        return api

    with patch.object(application, "Deconz", new=new_api):
        app._api = None
        await app.connect()
        assert app._api is not None

        assert app._api.connect.await_count == 1
        assert app._api.version.await_count == 1
        assert app.version is sentinel.version


async def test_disconnect(app):
    app._reset_watchdog_task = MagicMock()
    app._api.close = MagicMock()

    await app.disconnect()
    assert app._api.close.call_count == 1
    assert app._reset_watchdog_task.cancel.call_count == 1


async def test_disconnect_no_api(app):
    app._api = None
    await app.disconnect()


async def test_disconnect_close_error(app):
    app._api.write_parameter = MagicMock(
        side_effect=zigpy_deconz.exception.CommandError(1, "Error")
    )
    await app.disconnect()


async def test_permit_with_key_not_implemented(app):
    with pytest.raises(NotImplementedError):
        await app.permit_with_key(node=MagicMock(), code=b"abcdef")


def test_rx_device_annce(app, addr_ieee, addr_nwk):
    dst_ep = 0
    cluster_id = zdo_t.ZDOCmd.Device_annce
    device = MagicMock()
    device.status = zigpy.device.Status.NEW
    app.get_device = MagicMock(return_value=device)

    app.handle_join = MagicMock()
    app._handle_reply = MagicMock()
    app.handle_message = MagicMock()

    data = t.uint8_t(0xAA).serialize()
    data += addr_nwk.address.serialize()
    data += addr_ieee.address.serialize()
    data += t.uint8_t(0x8E).serialize()

    app.handle_rx(
        addr_nwk,
        sentinel.src_ep,
        dst_ep,
        sentinel.profile_id,
        cluster_id,
        data,
        sentinel.lqi,
        sentinel.rssi,
    )

    assert app.handle_message.call_count == 1
    assert app.handle_join.call_count == 1
    assert app.handle_join.call_args[0][0] == addr_nwk.address
    assert app.handle_join.call_args[0][1] == addr_ieee.address
    assert app.handle_join.call_args[0][2] == 0


async def test_deconz_dev_add_to_group(app, nwk, device_path):
    group = MagicMock()
    app._groups = MagicMock()
    app._groups.add_group.return_value = group

    deconz = application.DeconzDevice(0, device_path, app, sentinel.ieee, nwk)
    deconz.endpoints = {
        0: sentinel.zdo,
        1: sentinel.ep1,
        2: sentinel.ep2,
    }

    await deconz.add_to_group(sentinel.grp_id, sentinel.grp_name)
    assert group.add_member.call_count == 2

    assert app.groups.add_group.call_count == 1
    assert app.groups.add_group.call_args[0][0] is sentinel.grp_id
    assert app.groups.add_group.call_args[0][1] is sentinel.grp_name


async def test_deconz_dev_remove_from_group(app, nwk, device_path):
    group = MagicMock()
    app.groups[sentinel.grp_id] = group
    deconz = application.DeconzDevice(0, device_path, app, sentinel.ieee, nwk)
    deconz.endpoints = {
        0: sentinel.zdo,
        1: sentinel.ep1,
        2: sentinel.ep2,
    }

    await deconz.remove_from_group(sentinel.grp_id)
    assert group.remove_member.call_count == 2


def test_deconz_props(nwk, device_path):
    deconz = application.DeconzDevice(0, device_path, app, sentinel.ieee, nwk)
    assert deconz.manufacturer is not None
    assert deconz.model is not None


@pytest.mark.parametrize(
    "name, firmware_version, device_path",
    [
        ("ConBee", 0x00000500, "/dev/ttyUSB0"),
        ("ConBee II", 0x00000700, "/dev/ttyUSB0"),
        ("RaspBee", 0x00000500, "/dev/ttyS0"),
        ("RaspBee II", 0x00000700, "/dev/ttyS0"),
        ("RaspBee", 0x00000500, "/dev/ttyAMA0"),
        ("RaspBee II", 0x00000700, "/dev/ttyAMA0"),
    ],
)
def test_deconz_name(nwk, name, firmware_version, device_path):
    deconz = application.DeconzDevice(
        firmware_version, device_path, app, sentinel.ieee, nwk
    )
    assert deconz.model == name


async def test_deconz_new(app, nwk, device_path, monkeypatch):
    mock_init = AsyncMock()
    monkeypatch.setattr(zigpy.device.Device, "_initialize", mock_init)

    deconz = await application.DeconzDevice.new(app, sentinel.ieee, nwk, 0, device_path)
    assert isinstance(deconz, application.DeconzDevice)
    assert mock_init.call_count == 1
    mock_init.reset_mock()

    mock_dev = MagicMock()
    mock_dev.endpoints = {
        0: MagicMock(),
        1: MagicMock(),
        22: MagicMock(),
    }
    app.devices[sentinel.ieee] = mock_dev
    deconz = await application.DeconzDevice.new(app, sentinel.ieee, nwk, 0, device_path)
    assert isinstance(deconz, application.DeconzDevice)
    assert mock_init.call_count == 0


def test_tx_confirm_success(app):
    tsn = 123
    req = app._pending[tsn] = MagicMock()
    app.handle_tx_confirm(tsn, sentinel.status)
    assert req.result.set_result.call_count == 1
    assert req.result.set_result.call_args[0][0] is sentinel.status


def test_tx_confirm_dup(app, caplog):
    caplog.set_level(logging.DEBUG)
    tsn = 123
    req = app._pending[tsn] = MagicMock()
    req.result.set_result.side_effect = asyncio.InvalidStateError
    app.handle_tx_confirm(tsn, sentinel.status)
    assert req.result.set_result.call_count == 1
    assert req.result.set_result.call_args[0][0] is sentinel.status
    assert any(r.levelname == "DEBUG" for r in caplog.records)
    assert "probably duplicate response" in caplog.text


def test_tx_confirm_unexpcted(app, caplog):
    app.handle_tx_confirm(123, 0x00)
    assert any(r.levelname == "WARNING" for r in caplog.records)
    assert "Unexpected transmit confirm for request id" in caplog.text


async def _test_mrequest(app, send_success=True, aps_data_error=False, **kwargs):
    seq = 123
    req_id = sentinel.req_id
    app.get_sequence = MagicMock(return_value=req_id)

    async def req_mock(req_id, dst_addr_ep, profile, cluster, src_ep, data):
        if aps_data_error:
            raise zigpy_deconz.exception.CommandError(1, "Command Error")
        if send_success:
            app._pending[req_id].result.set_result(0)
        else:
            app._pending[req_id].result.set_result(1)

    app._api.aps_data_request = MagicMock(side_effect=req_mock)
    device = zigpy.device.Device(app, sentinel.ieee, 0x1122)
    app.get_device = MagicMock(return_value=device)

    return await app.mrequest(0x55AA, 0x0260, 1, 2, seq, b"\x01\x02\x03", **kwargs)


async def test_mrequest_send_success(app):
    r = await _test_mrequest(app, True)
    assert r[0] == 0


async def test_mrequest_send_fail(app):
    r = await _test_mrequest(app, False)
    assert r[0] != 0


async def test_mrequest_send_aps_data_error(app):
    r = await _test_mrequest(app, False, aps_data_error=True)
    assert r[0] != 0


async def test_reset_watchdog(app):
    """Test watchdog."""
    with patch.object(app._api, "write_parameter") as mock_api:
        dog = asyncio.ensure_future(app._reset_watchdog())
        await asyncio.sleep(0.3)
        dog.cancel()
        assert mock_api.call_count == 1

    with patch.object(app._api, "write_parameter") as mock_api:
        mock_api.side_effect = zigpy_deconz.exception.CommandError
        dog = asyncio.ensure_future(app._reset_watchdog())
        await asyncio.sleep(0.3)
        dog.cancel()
        assert mock_api.call_count == 1


async def test_force_remove(app):
    """Test forcibly removing a device."""
    await app.force_remove(sentinel.device)


async def test_restore_neighbours(app):
    """Test neighbour restoration."""

    # FFD, Rx on when idle
    desc_1 = zdo_t.NodeDescriptor(1, 64, 142, 0xBEEF, 82, 82, 0, 82, 0)
    device_1 = MagicMock()
    device_1.node_desc = desc_1
    device_1.ieee = sentinel.ieee_1
    device_1.nwk = 0x1111
    nei_1 = zigpy.neighbor.Neighbor(sentinel.nei_1, device_1)

    # RFD, Rx on when idle
    desc_2 = zdo_t.NodeDescriptor(1, 64, 142, 0xBEEF, 82, 82, 0, 82, 0)
    device_2 = MagicMock()
    device_2.node_desc = desc_2
    device_2.ieee = sentinel.ieee_2
    device_2.nwk = 0x2222
    nei_2 = zigpy.neighbor.Neighbor(sentinel.nei_2, device_2)

    # Missing node descriptor
    device_3 = MagicMock()
    device_3.node_desc = None
    device_3.ieee = sentinel.ieee_3
    device_3.nwk = 0x3333
    nei_3 = zigpy.neighbor.Neighbor(sentinel.nei_3, device_3)

    # no device
    nei_4 = zigpy.neighbor.Neighbor(sentinel.nei_4, None)

    # RFD, Rx off when idle
    desc_5 = zdo_t.NodeDescriptor(2, 64, 128, 0xBEEF, 82, 82, 0, 82, 0)
    device_5 = MagicMock()
    device_5.node_desc = desc_5
    device_5.ieee = sentinel.ieee_5
    device_5.nwk = 0x5555
    nei_5 = zigpy.neighbor.Neighbor(sentinel.nei_5, device_5)

    coord = MagicMock()
    coord.ieee = sentinel.coord_ieee
    coord.nwk = 0x0000
    neighbours = zigpy.neighbor.Neighbors(coord)
    neighbours.neighbors.append(nei_1)
    neighbours.neighbors.append(nei_2)
    neighbours.neighbors.append(nei_3)
    neighbours.neighbors.append(nei_4)
    neighbours.neighbors.append(nei_5)
    coord.neighbors = neighbours

    p2 = patch.object(app, "_api", spec_set=zigpy_deconz.api.Deconz(None, None))
    with patch.object(app, "get_device", return_value=coord), p2 as api_mock:
        api_mock.add_neighbour = AsyncMock()
        await app.restore_neighbours()

    assert api_mock.add_neighbour.call_count == 1
    assert api_mock.add_neighbour.await_count == 1


@patch("zigpy_deconz.zigbee.application.DELAY_NEIGHBOUR_SCAN_S", 0)
async def test_delayed_scan():
    """Delayed scan."""

    coord = MagicMock()
    coord.neighbors.scan = AsyncMock()
    config = application.ControllerApplication.SCHEMA(
        {
            zigpy.config.CONF_DEVICE: {zigpy.config.CONF_DEVICE_PATH: "usb0"},
            zigpy.config.CONF_DATABASE: "tmp",
        }
    )

    app = application.ControllerApplication(config)
    with patch.object(app, "get_device", return_value=coord):
        await app._delayed_neighbour_scan()
    assert coord.neighbors.scan.await_count == 1


<<<<<<< HEAD
@patch("zigpy_deconz.zigbee.application.CHANGE_NETWORK_WAIT", 0.001)
@pytest.mark.parametrize("support_watchdog", [False, True])
async def test_change_network_state(app, support_watchdog):
    app._reset_watchdog_task = MagicMock()

    app._api.device_state = AsyncMock(
        side_effect=[
            (deconz_api.DeviceState(deconz_api.NetworkState.OFFLINE), 0, 0),
            (deconz_api.DeviceState(deconz_api.NetworkState.JOINING), 0, 0),
            (deconz_api.DeviceState(deconz_api.NetworkState.CONNECTED), 0, 0),
        ]
    )

    if support_watchdog:
        app._api._proto_ver = application.PROTO_VER_WATCHDOG
        app._api.protocol_version = application.PROTO_VER_WATCHDOG
    else:
        app._api._proto_ver = application.PROTO_VER_WATCHDOG - 1
        app._api.protocol_version = application.PROTO_VER_WATCHDOG - 1

    old_watchdog_task = app._reset_watchdog_task
    cancel_mock = app._reset_watchdog_task.cancel = MagicMock()

    await app._change_network_state(deconz_api.NetworkState.CONNECTED, timeout=0.01)

    if support_watchdog:
        assert cancel_mock.call_count == 1
        assert app._reset_watchdog_task is not old_watchdog_task
    else:
        assert cancel_mock.call_count == 0
        assert app._reset_watchdog_task is old_watchdog_task
=======
async def test_request_concurrency(app):
    """Test the request concurrency limit."""
    max_concurrency = 0
    num_concurrent = 0

    async def req_mock(
        req_id,
        dst_addr_ep,
        profile,
        cluster,
        src_ep,
        data,
        *,
        relays=None,
        tx_options=t.DeconzTransmitOptions.USE_NWK_KEY_SECURITY,
        radius=0
    ):
        nonlocal num_concurrent, max_concurrency

        num_concurrent += 1
        max_concurrency = max(num_concurrent, max_concurrency)

        try:
            await asyncio.sleep(0.01)
            app._pending[req_id].result.set_result(0)
        finally:
            num_concurrent -= 1

    app._api.aps_data_request = MagicMock(side_effect=req_mock)
    app._api.protocol_version = 0
    device = zigpy.device.Device(app, sentinel.ieee, 0x1122)
    app.get_device = MagicMock(return_value=device)

    requests = [
        app.request(device, 0x0260, 1, 2, 3, seq, b"\x01\x02\x03") for seq in range(100)
    ]

    await asyncio.gather(*requests)

    assert max_concurrency == 20
>>>>>>> 9f215100
<|MERGE_RESOLUTION|>--- conflicted
+++ resolved
@@ -712,39 +712,6 @@
     assert coord.neighbors.scan.await_count == 1
 
 
-<<<<<<< HEAD
-@patch("zigpy_deconz.zigbee.application.CHANGE_NETWORK_WAIT", 0.001)
-@pytest.mark.parametrize("support_watchdog", [False, True])
-async def test_change_network_state(app, support_watchdog):
-    app._reset_watchdog_task = MagicMock()
-
-    app._api.device_state = AsyncMock(
-        side_effect=[
-            (deconz_api.DeviceState(deconz_api.NetworkState.OFFLINE), 0, 0),
-            (deconz_api.DeviceState(deconz_api.NetworkState.JOINING), 0, 0),
-            (deconz_api.DeviceState(deconz_api.NetworkState.CONNECTED), 0, 0),
-        ]
-    )
-
-    if support_watchdog:
-        app._api._proto_ver = application.PROTO_VER_WATCHDOG
-        app._api.protocol_version = application.PROTO_VER_WATCHDOG
-    else:
-        app._api._proto_ver = application.PROTO_VER_WATCHDOG - 1
-        app._api.protocol_version = application.PROTO_VER_WATCHDOG - 1
-
-    old_watchdog_task = app._reset_watchdog_task
-    cancel_mock = app._reset_watchdog_task.cancel = MagicMock()
-
-    await app._change_network_state(deconz_api.NetworkState.CONNECTED, timeout=0.01)
-
-    if support_watchdog:
-        assert cancel_mock.call_count == 1
-        assert app._reset_watchdog_task is not old_watchdog_task
-    else:
-        assert cancel_mock.call_count == 0
-        assert app._reset_watchdog_task is old_watchdog_task
-=======
 async def test_request_concurrency(app):
     """Test the request concurrency limit."""
     max_concurrency = 0
@@ -785,4 +752,36 @@
     await asyncio.gather(*requests)
 
     assert max_concurrency == 20
->>>>>>> 9f215100
+
+
+@patch("zigpy_deconz.zigbee.application.CHANGE_NETWORK_WAIT", 0.001)
+@pytest.mark.parametrize("support_watchdog", [False, True])
+async def test_change_network_state(app, support_watchdog):
+    app._reset_watchdog_task = MagicMock()
+
+    app._api.device_state = AsyncMock(
+        side_effect=[
+            (deconz_api.DeviceState(deconz_api.NetworkState.OFFLINE), 0, 0),
+            (deconz_api.DeviceState(deconz_api.NetworkState.JOINING), 0, 0),
+            (deconz_api.DeviceState(deconz_api.NetworkState.CONNECTED), 0, 0),
+        ]
+    )
+
+    if support_watchdog:
+        app._api._proto_ver = application.PROTO_VER_WATCHDOG
+        app._api.protocol_version = application.PROTO_VER_WATCHDOG
+    else:
+        app._api._proto_ver = application.PROTO_VER_WATCHDOG - 1
+        app._api.protocol_version = application.PROTO_VER_WATCHDOG - 1
+
+    old_watchdog_task = app._reset_watchdog_task
+    cancel_mock = app._reset_watchdog_task.cancel = MagicMock()
+
+    await app._change_network_state(deconz_api.NetworkState.CONNECTED, timeout=0.01)
+
+    if support_watchdog:
+        assert cancel_mock.call_count == 1
+        assert app._reset_watchdog_task is not old_watchdog_task
+    else:
+        assert cancel_mock.call_count == 0
+        assert app._reset_watchdog_task is old_watchdog_task