"""ControllerApplication for deCONZ protocol based adapters."""

from __future__ import annotations

import asyncio
import binascii
import contextlib
import logging
import re
<<<<<<< HEAD
from typing import Any
=======
import time
from typing import Any, Dict
>>>>>>> 9f215100

import zigpy.application
import zigpy.config
import zigpy.device
import zigpy.endpoint
import zigpy.exceptions
from zigpy.exceptions import FormationFailure, NetworkNotFormed
import zigpy.neighbor
import zigpy.state
import zigpy.types
import zigpy.util
import zigpy.zdo.types as zdo_t

from zigpy_deconz import types as t
<<<<<<< HEAD
from zigpy_deconz.api import (
    Deconz,
    NetworkParameter,
    NetworkState,
    SecurityMode,
    Status,
)
from zigpy_deconz.config import CONF_WATCHDOG_TTL, CONFIG_SCHEMA, SCHEMA_DEVICE
=======
from zigpy_deconz.api import Deconz, NetworkParameter, NetworkState, Status
from zigpy_deconz.config import (
    CONF_DECONZ_CONFIG,
    CONF_MAX_CONCURRENT_REQUESTS,
    CONF_WATCHDOG_TTL,
    CONFIG_SCHEMA,
    SCHEMA_DEVICE,
)
>>>>>>> 9f215100
import zigpy_deconz.exception

LOGGER = logging.getLogger(__name__)

CHANGE_NETWORK_WAIT = 1
DELAY_NEIGHBOUR_SCAN_S = 1500
SEND_CONFIRM_TIMEOUT = 60
PROTO_VER_MANUAL_SOURCE_ROUTE = 0x010C
PROTO_VER_WATCHDOG = 0x0108
PROTO_VER_NEIGBOURS = 0x0107
WATCHDOG_TTL = 600

MAX_REQUEST_RETRY_DELAY = 1.0


class ControllerApplication(zigpy.application.ControllerApplication):
    SCHEMA = CONFIG_SCHEMA
    SCHEMA_DEVICE = SCHEMA_DEVICE

    def __init__(self, config: dict[str, Any]):
        """Initialize instance."""

        super().__init__(config=zigpy.config.ZIGPY_SCHEMA(config))
        self._api = None

        self._pending = zigpy.util.Requests()
        self._concurrent_requests_semaphore = asyncio.Semaphore(
            self._config[CONF_DECONZ_CONFIG][CONF_MAX_CONCURRENT_REQUESTS]
        )
        self._currently_waiting_requests = 0

        self._nwk = 0
        self.version = 0
        self._reset_watchdog_task = None

    async def _reset_watchdog(self):
        while True:
            try:
                await self._api.write_parameter(
                    NetworkParameter.watchdog_ttl, self._config[CONF_WATCHDOG_TTL]
                )
            except (asyncio.TimeoutError, zigpy.exceptions.ZigbeeException):
                LOGGER.warning("No watchdog response")
            await asyncio.sleep(self._config[CONF_WATCHDOG_TTL] * 0.75)

    async def connect(self):
        api = Deconz(self, self._config[zigpy.config.CONF_DEVICE])
        await api.connect()
        self.version = await api.version()
        self._api = api

    async def disconnect(self):
        if self._reset_watchdog_task is not None:
            self._reset_watchdog_task.cancel()

        if self._api is None:
            return

        try:
            if self._api.protocol_version >= PROTO_VER_WATCHDOG:
                await self._api.write_parameter(NetworkParameter.watchdog_ttl, 0)
        except zigpy_deconz.exception.CommandError:
            pass
        finally:
            self._api.close()

    async def permit_with_key(self, node: t.EUI64, code: bytes, time_s=60):
        raise NotImplementedError()

    async def start_network(self):
        await self.load_network_info(load_devices=False)

        device_state, _, _ = await self._api.device_state()

        if device_state.network_state != NetworkState.CONNECTED:
            try:
                await self._change_network_state(NetworkState.CONNECTED)
            except asyncio.TimeoutError as e:
                raise FormationFailure() from e

        coordinator = await DeconzDevice.new(
            self,
            self.state.node_info.ieee,
            self.state.node_info.nwk,
            self.version,
            self._config[zigpy.config.CONF_DEVICE][zigpy.config.CONF_DEVICE_PATH],
        )

        coordinator.neighbors.add_context_listener(self._dblistener)
        self.devices[self.state.node_info.ieee] = coordinator
        if self._api.protocol_version >= PROTO_VER_NEIGBOURS:
            await self.restore_neighbours()
        asyncio.create_task(self._delayed_neighbour_scan())

    async def _change_network_state(
        self, target_state: NetworkState, *, timeout: int = 10 * CHANGE_NETWORK_WAIT
    ):
        async def change_loop():
            while True:
                (state, _, _) = await self._api.device_state()
                if state.network_state == target_state:
                    break
                await asyncio.sleep(CHANGE_NETWORK_WAIT)

        await self._api.change_network_state(target_state)
        await asyncio.wait_for(change_loop(), timeout=timeout)

        if self._api.protocol_version < PROTO_VER_WATCHDOG:
            return

        if self._reset_watchdog_task is not None:
            self._reset_watchdog_task.cancel()

        if target_state == NetworkState.CONNECTED:
            self._reset_watchdog_task = asyncio.create_task(self._reset_watchdog())

    async def write_network_info(self, *, network_info, node_info):
        try:
            await self._api.write_parameter(
                NetworkParameter.nwk_frame_counter, network_info.network_key.tx_counter
            )
        except zigpy_deconz.exception.CommandError as ex:
            assert ex.status == Status.UNSUPPORTED
            LOGGER.warning(
                "Writing network frame counter is not supported with this firmware"
            )

        if node_info.logical_type == zdo_t.LogicalType.Coordinator:
            await self._api.write_parameter(
                NetworkParameter.aps_designed_coordinator, 1
            )
        else:
            await self._api.write_parameter(
                NetworkParameter.aps_designed_coordinator, 0
            )

        await self._api.write_parameter(NetworkParameter.nwk_address, node_info.nwk)

        if node_info.ieee != zigpy.types.EUI64.UNKNOWN:
            # TODO: is there a way to revert it back to the hardware default? Or is this
            #       information lost when the parameter is overwritten?
            await self._api.write_parameter(
                NetworkParameter.mac_address, node_info.ieee
            )
            node_ieee = node_info.ieee
        else:
            (ieee,) = await self._api[NetworkParameter.mac_address]
            node_ieee = zigpy.types.EUI64(ieee)

        # There is no way to specify both a mask and the logical channel
        if network_info.channel is not None:
            channel_mask = zigpy.types.Channels.from_channel_list(
                [network_info.channel]
            )

            if network_info.channel_mask and channel_mask != network_info.channel_mask:
                LOGGER.warning(
                    "Channel mask %s will be replaced with current logical channel %s",
                    network_info.channel_mask,
                    channel_mask,
                )
        else:
            channel_mask = network_info.channel_mask

        await self._api.write_parameter(NetworkParameter.channel_mask, channel_mask)
        await self._api.write_parameter(NetworkParameter.use_predefined_nwk_panid, True)
        await self._api.write_parameter(NetworkParameter.nwk_panid, network_info.pan_id)
        await self._api.write_parameter(
            NetworkParameter.aps_extended_panid, network_info.extended_pan_id
        )
        await self._api.write_parameter(
            NetworkParameter.nwk_update_id, network_info.nwk_update_id
        )

        await self._api.write_parameter(
            NetworkParameter.network_key, 0, network_info.network_key.key
        )

        if network_info.network_key.seq != 0:
            LOGGER.warning(
                "Non-zero network key sequence number is not supported: %s",
                network_info.network_key.seq,
            )

        tc_link_key_partner_ieee = network_info.tc_link_key.partner_ieee

        if tc_link_key_partner_ieee == zigpy.types.EUI64.UNKNOWN:
            tc_link_key_partner_ieee = node_ieee

        await self._api.write_parameter(
            NetworkParameter.trust_center_address,
            tc_link_key_partner_ieee,
        )
        await self._api.write_parameter(
            NetworkParameter.link_key,
            tc_link_key_partner_ieee,
            network_info.tc_link_key.key,
        )

        if network_info.security_level == 0x00:
            await self._api.write_parameter(
                NetworkParameter.security_mode, SecurityMode.NO_SECURITY
            )
        else:
            await self._api.write_parameter(
                NetworkParameter.security_mode, SecurityMode.ONLY_TCLK
            )

        # Note: Changed network configuration parameters become only affective after
        # sending a Leave Network Request followed by a Create or Join Network Request
        await self._change_network_state(NetworkState.OFFLINE)
        await self._change_network_state(NetworkState.CONNECTED)

    async def load_network_info(self, *, load_devices=False):
        network_info = self.state.network_info
        node_info = self.state.node_info

        (ieee,) = await self._api[NetworkParameter.mac_address]
        node_info.ieee = zigpy.types.EUI64(ieee)
        (designed_coord,) = await self._api[NetworkParameter.aps_designed_coordinator]

        if designed_coord == 0x01:
            node_info.logical_type = zdo_t.LogicalType.Coordinator
        else:
            node_info.logical_type = zdo_t.LogicalType.Router

        (node_info.nwk,) = await self._api[NetworkParameter.nwk_address]

        (network_info.pan_id,) = await self._api[NetworkParameter.nwk_panid]
        (network_info.extended_pan_id,) = await self._api[
            NetworkParameter.aps_extended_panid
        ]

        if network_info.extended_pan_id == zigpy.types.EUI64.convert(
            "00:00:00:00:00:00:00:00"
        ):
            (network_info.extended_pan_id,) = await self._api[
                NetworkParameter.nwk_extended_panid
            ]

        (network_info.channel,) = await self._api[NetworkParameter.current_channel]
        (network_info.channel_mask,) = await self._api[NetworkParameter.channel_mask]
        (network_info.nwk_update_id,) = await self._api[NetworkParameter.nwk_update_id]

        if network_info.channel == 0:
            raise NetworkNotFormed("Network channel is zero")

        network_info.network_key = zigpy.state.Key()
        (
            _,
            network_info.network_key.key,
        ) = await self._api.read_parameter(NetworkParameter.network_key, 0)

        try:
            (network_info.network_key.tx_counter,) = await self._api[
                NetworkParameter.nwk_frame_counter
            ]
        except zigpy_deconz.exception.CommandError as ex:
            assert ex.status == Status.UNSUPPORTED

        network_info.tc_link_key = zigpy.state.Key()
        (network_info.tc_link_key.partner_ieee,) = await self._api[
            NetworkParameter.trust_center_address
        ]

        (_, network_info.tc_link_key.key) = await self._api.read_parameter(
            NetworkParameter.link_key,
            network_info.tc_link_key.partner_ieee,
        )

        (security_mode,) = await self._api[NetworkParameter.security_mode]

        if security_mode == SecurityMode.NO_SECURITY:
            network_info.security_level = 0x00
        elif security_mode == SecurityMode.ONLY_TCLK:
            network_info.security_level = 0x05
        else:
            LOGGER.warning("Unsupported security mode %r", security_mode)
            network_info.security_level = 0x05

    async def force_remove(self, dev):
        """Forcibly remove device from NCP."""
        pass

    @contextlib.asynccontextmanager
    async def _limit_concurrency(self):
        """Async context manager to prevent devices from being overwhelmed by requests.

        Mainly a thin wrapper around `asyncio.Semaphore` that logs when it has to wait.
        """

        start_time = time.time()
        was_locked = self._concurrent_requests_semaphore.locked()

        if was_locked:
            self._currently_waiting_requests += 1
            LOGGER.debug(
                "Max concurrency (%s) reached, delaying requests (%s enqueued)",
                self._config[CONF_DECONZ_CONFIG][CONF_MAX_CONCURRENT_REQUESTS],
                self._currently_waiting_requests,
            )

        try:
            async with self._concurrent_requests_semaphore:
                if was_locked:
                    LOGGER.debug(
                        "Previously delayed request is now running, "
                        "delayed by %0.2f seconds",
                        time.time() - start_time,
                    )

                yield
        finally:
            if was_locked:
                self._currently_waiting_requests -= 1

    async def mrequest(
        self,
        group_id,
        profile,
        cluster,
        src_ep,
        sequence,
        data,
        *,
        hops=0,
        non_member_radius=3,
    ):
        """Submit and send data out as a multicast transmission.

        :param group_id: destination multicast address
        :param profile: Zigbee Profile ID to use for outgoing message
        :param cluster: cluster id where the message is being sent
        :param src_ep: source endpoint id
        :param sequence: transaction sequence number of the message
        :param data: Zigbee message payload
        :param hops: the message will be delivered to all nodes within this number of
                     hops of the sender. A value of zero is converted to MAX_HOPS
        :param non_member_radius: the number of hops that the message will be forwarded
                                  by devices that are not members of the group. A value
                                  of 7 or greater is treated as infinite
        :returns: return a tuple of a status and an error_message. Original requestor
                  has more context to provide a more meaningful error message
        """
        req_id = self.get_sequence()
        LOGGER.debug(
            "Sending Zigbee multicast with tsn %s under %s request id, data: %s",
            sequence,
            req_id,
            binascii.hexlify(data),
        )
        dst_addr_ep = t.DeconzAddressEndpoint()
        dst_addr_ep.address_mode = t.ADDRESS_MODE.GROUP
        dst_addr_ep.address = group_id

        async with self._limit_concurrency():
            with self._pending.new(req_id) as req:
                try:
                    await self._api.aps_data_request(
                        req_id, dst_addr_ep, profile, cluster, min(1, src_ep), data
                    )
                except zigpy_deconz.exception.CommandError as ex:
                    return ex.status, f"Couldn't enqueue send data request: {ex!r}"

                r = await asyncio.wait_for(req.result, SEND_CONFIRM_TIMEOUT)
                if r:
                    LOGGER.debug("Error while sending %s req id frame: %s", req_id, r)
                    return r, f"message send failure: {r}"

            return Status.SUCCESS, "message send success"

    @zigpy.util.retryable_request
    async def request(
        self,
        device,
        profile,
        cluster,
        src_ep,
        dst_ep,
        sequence,
        data,
        expect_reply=True,
        use_ieee=False,
    ):
        req_id = self.get_sequence()
        LOGGER.debug(
            "Sending Zigbee request with tsn %s under %s request id, data: %s",
            sequence,
            req_id,
            binascii.hexlify(data),
        )
        dst_addr_ep = t.DeconzAddressEndpoint()
        dst_addr_ep.endpoint = t.uint8_t(dst_ep)
        if use_ieee:
            dst_addr_ep.address_mode = t.uint8_t(t.ADDRESS_MODE.IEEE)
            dst_addr_ep.address = device.ieee
        else:
            dst_addr_ep.address_mode = t.uint8_t(t.ADDRESS_MODE.NWK)
            dst_addr_ep.address = device.nwk

        tx_options = t.DeconzTransmitOptions.USE_NWK_KEY_SECURITY

        async with self._limit_concurrency():
            with self._pending.new(req_id) as req:
                try:
                    await self._api.aps_data_request(
                        req_id,
                        dst_addr_ep,
                        profile,
                        cluster,
                        min(1, src_ep),
                        data,
                        tx_options=tx_options,
                    )
                except zigpy_deconz.exception.CommandError as ex:
                    return ex.status, f"Couldn't enqueue send data request: {ex!r}"

                r = await asyncio.wait_for(req.result, SEND_CONFIRM_TIMEOUT)

                if r:
                    LOGGER.debug("Error while sending %s req id frame: %s", req_id, r)
                    return r, "message send failure"

                return r, "message send success"

    async def broadcast(
        self,
        profile,
        cluster,
        src_ep,
        dst_ep,
        grpid,
        radius,
        sequence,
        data,
        broadcast_address=zigpy.types.BroadcastAddress.RX_ON_WHEN_IDLE,
    ):
        req_id = self.get_sequence()
        LOGGER.debug(
            "Sending Zigbee broadcast with tsn %s under %s request id, data: %s",
            sequence,
            req_id,
            binascii.hexlify(data),
        )
        dst_addr_ep = t.DeconzAddressEndpoint()
        dst_addr_ep.address_mode = t.uint8_t(t.ADDRESS_MODE.NWK.value)
        dst_addr_ep.address = t.uint16_t(broadcast_address)
        dst_addr_ep.endpoint = dst_ep

        async with self._limit_concurrency():
            with self._pending.new(req_id) as req:
                try:
                    await self._api.aps_data_request(
                        req_id, dst_addr_ep, profile, cluster, min(1, src_ep), data
                    )
                except zigpy_deconz.exception.CommandError as ex:
                    return (
                        ex.status,
                        f"Couldn't enqueue send data request for broadcast: {ex!r}",
                    )

                r = await asyncio.wait_for(req.result, SEND_CONFIRM_TIMEOUT)

                if r:
                    LOGGER.debug(
                        "Error while sending %s req id broadcast: %s", req_id, r
                    )
                    return r, f"broadcast send failure: {r}"
                return r, "broadcast send success"

    async def permit_ncp(self, time_s=60):
        assert 0 <= time_s <= 254
        await self._api.write_parameter(NetworkParameter.permit_join, time_s)

    def handle_rx(
        self, src_addr, src_ep, dst_ep, profile_id, cluster_id, data, lqi, rssi
    ):
        # intercept ZDO device announce frames
        if dst_ep == 0 and cluster_id == 0x13:
            nwk, rest = t.uint16_t.deserialize(data[1:])
            ieee, _ = zigpy.types.EUI64.deserialize(rest)
            LOGGER.info("New device joined: 0x%04x, %s", nwk, ieee)
            self.handle_join(nwk, ieee, 0)

        try:
            if src_addr.address_mode == t.ADDRESS_MODE.NWK_AND_IEEE:
                device = self.get_device(ieee=src_addr.ieee)
            elif src_addr.address_mode == t.ADDRESS_MODE.NWK.value:
                device = self.get_device(nwk=src_addr.address)
            elif src_addr.address_mode == t.ADDRESS_MODE.IEEE.value:
                device = self.get_device(ieee=src_addr.address)
            else:
                raise Exception(
                    "Unsupported address mode in handle_rx: %s"
                    % (src_addr.address_mode)
                )
        except KeyError:
            LOGGER.debug("Received frame from unknown device: 0x%04x", src_addr.address)
            return

        device.radio_details(lqi, rssi)
        self.handle_message(device, profile_id, cluster_id, src_ep, dst_ep, data)

    def handle_tx_confirm(self, req_id, status):
        try:
            self._pending[req_id].result.set_result(status)
            return
        except KeyError:
            LOGGER.warning(
                "Unexpected transmit confirm for request id %s, Status: %s",
                req_id,
                status,
            )
        except asyncio.InvalidStateError as exc:
            LOGGER.debug(
                "Invalid state on future - probably duplicate response: %s", exc
            )

    async def restore_neighbours(self) -> None:
        """Restore children."""
        coord = self.get_device(ieee=self.state.node_info.ieee)
        devices = (nei.device for nei in coord.neighbors)
        for device in devices:
            if device is None:
                continue
            descr = device.node_desc
            LOGGER.debug(
                "device: 0x%04x - %s %s, FFD=%s, Rx_on_when_idle=%s",
                device.nwk,
                device.manufacturer,
                device.model,
                descr.is_full_function_device if descr is not None else None,
                descr.is_receiver_on_when_idle if descr is not None else None,
            )
            if (
                descr is None
                or descr.is_full_function_device
                or descr.is_receiver_on_when_idle
            ):
                continue
            LOGGER.debug(
                "Restoring %s/0x%04x device as direct child",
                device.ieee,
                device.nwk,
            )
            await self._api.add_neighbour(
                0x01, device.nwk, device.ieee, descr.mac_capability_flags
            )

    async def _delayed_neighbour_scan(self) -> None:
        """Scan coordinator's neighbours."""
        await asyncio.sleep(DELAY_NEIGHBOUR_SCAN_S)
        coord = self.get_device(ieee=self.state.node_info.ieee)
        await coord.neighbors.scan()


class DeconzDevice(zigpy.device.Device):
    """Zigpy Device representing Coordinator."""

    def __init__(self, version: int, device_path: str, *args):
        """Initialize instance."""

        super().__init__(*args)
        is_gpio_device = re.match(r"/dev/tty(S|AMA|ACM)\d+", device_path)
        self._model = "RaspBee" if is_gpio_device else "ConBee"
        self._model += " II" if ((version & 0x0000FF00) == 0x00000700) else ""

    async def add_to_group(self, grp_id: int, name: str = None) -> None:
        group = self.application.groups.add_group(grp_id, name)

        for epid in self.endpoints:
            if not epid:
                continue  # skip ZDO
            group.add_member(self.endpoints[epid])
        return [0]

    async def remove_from_group(self, grp_id: int) -> None:
        for epid in self.endpoints:
            if not epid:
                continue  # skip ZDO
            self.application.groups[grp_id].remove_member(self.endpoints[epid])
        return [0]

    @property
    def manufacturer(self):
        return "dresden elektronik"

    @property
    def model(self):
        return self._model

    @classmethod
    async def new(cls, application, ieee, nwk, version: int, device_path: str):
        """Create or replace zigpy device."""
        dev = cls(version, device_path, application, ieee, nwk)

        if ieee in application.devices:
            from_dev = application.get_device(ieee=ieee)
            dev.status = from_dev.status
            dev.node_desc = from_dev.node_desc
            dev.neighbors = zigpy.neighbor.Neighbors(dev)
            for nei in from_dev.neighbors.neighbors:
                dev.neighbors.add_neighbor(nei.neighbor)
            for ep_id, from_ep in from_dev.endpoints.items():
                if not ep_id:
                    continue  # Skip ZDO
                ep = dev.add_endpoint(ep_id)
                ep.profile_id = from_ep.profile_id
                ep.device_type = from_ep.device_type
                ep.status = from_ep.status
                ep.in_clusters = from_ep.in_clusters
                ep.out_clusters = from_ep.out_clusters
        else:
            application.devices[ieee] = dev
            await dev.initialize()

        return dev<|MERGE_RESOLUTION|>--- conflicted
+++ resolved
@@ -7,12 +7,8 @@
 import contextlib
 import logging
 import re
-<<<<<<< HEAD
+import time
 from typing import Any
-=======
-import time
-from typing import Any, Dict
->>>>>>> 9f215100
 
 import zigpy.application
 import zigpy.config
@@ -27,7 +23,6 @@
 import zigpy.zdo.types as zdo_t
 
 from zigpy_deconz import types as t
-<<<<<<< HEAD
 from zigpy_deconz.api import (
     Deconz,
     NetworkParameter,
@@ -35,9 +30,6 @@
     SecurityMode,
     Status,
 )
-from zigpy_deconz.config import CONF_WATCHDOG_TTL, CONFIG_SCHEMA, SCHEMA_DEVICE
-=======
-from zigpy_deconz.api import Deconz, NetworkParameter, NetworkState, Status
 from zigpy_deconz.config import (
     CONF_DECONZ_CONFIG,
     CONF_MAX_CONCURRENT_REQUESTS,
@@ -45,7 +37,6 @@
     CONFIG_SCHEMA,
     SCHEMA_DEVICE,
 )
->>>>>>> 9f215100
 import zigpy_deconz.exception
 
 LOGGER = logging.getLogger(__name__)
@@ -57,8 +48,6 @@
 PROTO_VER_WATCHDOG = 0x0108
 PROTO_VER_NEIGBOURS = 0x0107
 WATCHDOG_TTL = 600
-
-MAX_REQUEST_RETRY_DELAY = 1.0
 
 
 class ControllerApplication(zigpy.application.ControllerApplication):
