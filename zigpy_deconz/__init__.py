--- conflicted
+++ resolved
@@ -2,12 +2,7 @@
 
 # coding: utf-8
 MAJOR_VERSION = 0
-<<<<<<< HEAD
-MINOR_VERSION = 14
-PATCH_VERSION = "0"
-=======
 MINOR_VERSION = 15
 PATCH_VERSION = "0.dev0"
->>>>>>> 30a98190
 __short_version__ = f"{MAJOR_VERSION}.{MINOR_VERSION}"
 __version__ = f"{__short_version__}.{PATCH_VERSION}"